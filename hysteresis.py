import time

import utils
import torch
from torch.nn import Module


class Hysteresis(Module):
    states = None

    def __init__(self, h_data, h_min, h_max, b_sat, n, trainable=True):
        # note h_values inside class are normalized in range [0-1]

        super(Hysteresis, self).__init__()
        self.h_min = h_min
        self.h_max = h_max
        self.b_sat = b_sat
        self.n = n
        self.h_data = self.normalize_h(h_data)
        self.old_h = torch.empty(1).to(self.h_data)

        # generate mesh in normalized space
<<<<<<< HEAD
        xx, yy = utils.generate_asym_mesh(self.normalize_h(h_min), self.normalize_h(h_max), n)
        self._xx = xx.to(self.dtype)
        self._yy = yy.to(self.dtype)
=======
        xx, yy = utils.generate_asym_mesh(0.0, 1.0, n)
        self._xx = xx.to(self.h_data)
        self._yy = yy.to(self.h_data)

        self.vector_shape = torch.tensor(int(n ** 2 / 2 + n / 2),
                                         device=self.h_data.device)
        hyst_density_vector = torch.ones(int(self.vector_shape)).to(self.h_data)
>>>>>>> 2dbb3230

        # if we are trying to train with pytorch autograd
        self.trainable = trainable
        if self.trainable:
            self.register_parameter('_raw_hyst_density_vector',
                                    torch.nn.Parameter(hyst_density_vector))

<<<<<<< HEAD
        self.register_parameter('_raw_hyst_density_vector',
                                torch.nn.Parameter(hyst_density_vector))
        
        self.register_parameter('offset', torch.nn.Parameter(torch.tensor(0.0, dtype=self.dtype)))
        
        self.register_parameter('scale', torch.nn.Parameter(torch.tensor(1.0, dtype=self.dtype)))
        
=======
            self.register_parameter('offset',
                                    torch.nn.Parameter(torch.zeros(1).to(self.h_data)))

            self.register_parameter('scale',
                                    torch.nn.Parameter(torch.ones(1).to(self.h_data)))

        else:
            self._raw_hyst_density_vector = hyst_density_vector
            self.offset = torch.zeros(1).to(self.h_data)
            self.scale = torch.ones(1).to(self.h_data)

>>>>>>> 2dbb3230
        self.update_states(self.h_data)

    def normalize_h(self, h):
        return (h - self.h_min) / (self.h_max - self.h_min)

    def unnormalize_h(self, h):
        return h * (self.h_max - self.h_min) + self.h_min

    def get_density_vector(self, raw=False):
        if raw:
            return self._raw_hyst_density_vector
        else:
            return torch.nn.Softplus()(self._raw_hyst_density_vector)

    def get_density_matrix(self, raw=False):
        return utils.vector_to_tril(self.get_density_vector(raw),
                                    self.n)

    def get_mesh(self):
        return self.unnormalize_h(self._xx), self.unnormalize_h(self._yy)

    def set_density_vector(self, vector):
        assert vector.shape[0] == self.vector_shape, f'{vector.shape[0]} ' \
                                                      f'vs. {self.vector_shape} '
        assert torch.all(vector >= 0), 'density vector must be positive'
        if self.trainable:
            self._raw_hyst_density_vector = \
                torch.nn.Parameter(torch.log(
                    torch.exp(vector.to(self.h_data)) -
                    torch.tensor(1.0).to(self.h_data)))
        else:
            self._raw_hyst_density_vector = torch.log(
                torch.exp(vector.to(self.h_data)) - torch.tensor(1.0).to(self.h_data))

    def set_data(self, h_data):
        assert len(h_data.shape) == 1
        self.h_data = self.normalize_h(h_data)
        self.update_states(self.h_data)

    def get_h_data(self):
        return self.unnormalize_h(self.h_data)
    
    def get_states(self):
        return self.states[-1]

    def update_states(self, h: torch.Tensor):
        self.states = self.get_states(h)

    def get_states(self, h: torch.Tensor):
        """

        Returns magnetic hysteresis state as an mxnxn tensor, where
        m is the number of distinct applied magnetic fields. The
        states are initially entirely off, and then updated per
        time step depending on both the most recent applied magnetic
        field and prior inputs (i.e. the "history" of the states tensor).

        For each time step, the state matrix is either "swept up" or
        "swept left" based on how the state matrix corresponds to like
        elements in the meshgrid; the meshgrid contains alpha, beta
        coordinates which serve as thresholds for the hysterion state to
        "flip".

        See: https://www.wolframcloud.com/objects/demonstrations/TheDiscretePreisachModelOfHysteresis-source.nb

        Parameters
        ----------
        h : array,
            The applied magnetic field H_1:t={H_1, ... ,H_t}, where
            t represents each time step.

        Raises
        ------
        ValueError
            If n is negative.
        """
        print('calculating states')
        # starts off off
        hs = torch.cat((torch.zeros(1).to(self.h_data), h))  # H_0=-t, negative

        # list of hysteresis states with inital state set
        states = torch.empty((len(hs),
                              self._xx.shape[0],
                              self._xx.shape[1])).to(self.h_data)
        states[0] = torch.ones(self._xx.shape).to(self.h_data) * -1

        # loop through the states
        for i in range(1, len(hs)):
            if hs[i] > hs[i - 1]:
                new_state = torch.tensor(
                    [[states[i - 1][j][k] if self._yy[j][k] >= hs[i]
                      else 1
                      for k in range(len(self._yy[j]))] for j in
                     range(len(self._yy))]).to(self.h_data)
            elif hs[i] < hs[i - 1]:
<<<<<<< HEAD
                hyst_state = torch.tensor([[hyst_state[j][k] if self._xx[j][k] <= hs[i] 
                                            else -1 
                                            for k in range(len(self._yy[j]))] for j in
                                           range(len(self._xx))])
            hyst_state = torch.tril(hyst_state)
            states[i] = hyst_state
        self.states = states

    def predict_magnetization(self, h_new=None):
        # user inputs h_new to make predictions for the future
=======
                new_state = torch.tensor([[states[i - 1][j][k] if self._xx[j][k] <= hs[
                    i] else -1 for k in range(len(self._yy[j]))] for j in
                                          range(len(self._xx))]).to(self.h_data)
            else:
                new_state = states[i - 1].to(self.h_data)

            states[i] = torch.tril(new_state)

        return states

    def predict_magnetization(self,
                              h=None,
                              h_new=None,
                              raw_dens_vector=None,
                              scale=None,
                              offset=None):
        assert not (h is not None and h_new is not None), 'cannot specify both h and ' \
                                                          'h_new'
        # get the states based on h
>>>>>>> 2dbb3230
        if h_new is not None:
            normed_h_new = self.normalize_h(h_new)
            h = torch.cat((self.h_data, normed_h_new))
            states = self.get_states(h)
        elif h is not None:
            # don't recalculate states if the new h is not equal to the old h
            if torch.equal(h, self.old_h):
                states = self.states
            else:
                self.old_h = h
                h_norm = self.normalize_h(h)
                states = self.get_states(h_norm)

        else:
            h = self.h_data
            states = self.states

        # get the raw density vector
        if raw_dens_vector is None:
            hyst_density_vector = torch.nn.Softplus()(self._raw_hyst_density_vector)
        else:
            hyst_density_vector = torch.nn.Softplus()(raw_dens_vector)

        s = scale if scale is not None else self.scale
        o = offset if offset is not None else self.offset

        dens = utils.vector_to_tril(hyst_density_vector, self.n)
<<<<<<< HEAD
        # a = self.b_sat / torch.sum(dens)
        for i in range(len(h)):
            # print(dens * states[i+1])
            b[i] = torch.sum(dens * self.states[i + 1])
        return self.scale*b + self.offset
    
=======

        m = torch.sum(dens * states[1:], dim=[-2, -1]) / self.vector_shape
        return s*m + o
>>>>>>> 2dbb3230
<|MERGE_RESOLUTION|>--- conflicted
+++ resolved
@@ -20,11 +20,6 @@
         self.old_h = torch.empty(1).to(self.h_data)
 
         # generate mesh in normalized space
-<<<<<<< HEAD
-        xx, yy = utils.generate_asym_mesh(self.normalize_h(h_min), self.normalize_h(h_max), n)
-        self._xx = xx.to(self.dtype)
-        self._yy = yy.to(self.dtype)
-=======
         xx, yy = utils.generate_asym_mesh(0.0, 1.0, n)
         self._xx = xx.to(self.h_data)
         self._yy = yy.to(self.h_data)
@@ -32,7 +27,6 @@
         self.vector_shape = torch.tensor(int(n ** 2 / 2 + n / 2),
                                          device=self.h_data.device)
         hyst_density_vector = torch.ones(int(self.vector_shape)).to(self.h_data)
->>>>>>> 2dbb3230
 
         # if we are trying to train with pytorch autograd
         self.trainable = trainable
@@ -40,15 +34,6 @@
             self.register_parameter('_raw_hyst_density_vector',
                                     torch.nn.Parameter(hyst_density_vector))
 
-<<<<<<< HEAD
-        self.register_parameter('_raw_hyst_density_vector',
-                                torch.nn.Parameter(hyst_density_vector))
-        
-        self.register_parameter('offset', torch.nn.Parameter(torch.tensor(0.0, dtype=self.dtype)))
-        
-        self.register_parameter('scale', torch.nn.Parameter(torch.tensor(1.0, dtype=self.dtype)))
-        
-=======
             self.register_parameter('offset',
                                     torch.nn.Parameter(torch.zeros(1).to(self.h_data)))
 
@@ -60,7 +45,6 @@
             self.offset = torch.zeros(1).to(self.h_data)
             self.scale = torch.ones(1).to(self.h_data)
 
->>>>>>> 2dbb3230
         self.update_states(self.h_data)
 
     def normalize_h(self, h):
@@ -102,9 +86,6 @@
 
     def get_h_data(self):
         return self.unnormalize_h(self.h_data)
-    
-    def get_states(self):
-        return self.states[-1]
 
     def update_states(self, h: torch.Tensor):
         self.states = self.get_states(h)
@@ -156,18 +137,6 @@
                       for k in range(len(self._yy[j]))] for j in
                      range(len(self._yy))]).to(self.h_data)
             elif hs[i] < hs[i - 1]:
-<<<<<<< HEAD
-                hyst_state = torch.tensor([[hyst_state[j][k] if self._xx[j][k] <= hs[i] 
-                                            else -1 
-                                            for k in range(len(self._yy[j]))] for j in
-                                           range(len(self._xx))])
-            hyst_state = torch.tril(hyst_state)
-            states[i] = hyst_state
-        self.states = states
-
-    def predict_magnetization(self, h_new=None):
-        # user inputs h_new to make predictions for the future
-=======
                 new_state = torch.tensor([[states[i - 1][j][k] if self._xx[j][k] <= hs[
                     i] else -1 for k in range(len(self._yy[j]))] for j in
                                           range(len(self._xx))]).to(self.h_data)
@@ -187,7 +156,6 @@
         assert not (h is not None and h_new is not None), 'cannot specify both h and ' \
                                                           'h_new'
         # get the states based on h
->>>>>>> 2dbb3230
         if h_new is not None:
             normed_h_new = self.normalize_h(h_new)
             h = torch.cat((self.h_data, normed_h_new))
@@ -215,15 +183,6 @@
         o = offset if offset is not None else self.offset
 
         dens = utils.vector_to_tril(hyst_density_vector, self.n)
-<<<<<<< HEAD
-        # a = self.b_sat / torch.sum(dens)
-        for i in range(len(h)):
-            # print(dens * states[i+1])
-            b[i] = torch.sum(dens * self.states[i + 1])
-        return self.scale*b + self.offset
-    
-=======
 
         m = torch.sum(dens * states[1:], dim=[-2, -1]) / self.vector_shape
-        return s*m + o
->>>>>>> 2dbb3230
+        return s*m + o